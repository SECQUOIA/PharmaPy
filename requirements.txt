--- conflicted
+++ resolved
@@ -1,16 +1,8 @@
-<<<<<<< HEAD
-sphinx>=1.4
-ipykernel
-nbsphinx
-sphinxcontrib.bibtex
-
-=======
-numpy
-cython < 3
-scipy
-matplotlib
-pandas
-autograd
-assimulo
-
->>>>>>> d6eaf85d
+numpy
+cython < 3
+scipy
+matplotlib
+pandas
+autograd
+assimulo
+