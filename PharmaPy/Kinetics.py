--- conflicted
+++ resolved
@@ -1,650 +1,647 @@
-#!/usr/bin/env python3
-# -*- coding: utf-8 -*-
-"""
-Created on Mon Oct 21 11:56:33 2019
-
-@author: casas100
-"""
-
-
-import numpy as np
-# from autograd import numpy as np
-
-gas_ct = 8.314  # J/mol/K
-eps = np.finfo(float).eps
-
-
-def cryst_mechanism(sup_sat, temp, temp_ref, params):
-    phi_1, phi_2, exp = params
-    absup = max(eps, sup_sat)
-    pre_exp = np.exp(phi_1 + phi_2*(1/temp_ref - 1/temp))
-
-    kinetic_term = pre_exp * sup_sat * absup**(exp - 1)
-
-    return kinetic_term
-
-
-def secondary_nucleation(sup_sat, moms, temp, temp_ref, params, kv_cry):
-    phi_1, phi_2, s_1, s_2 = params
-    absup = max(eps, sup_sat)
-    mom_3 = moms[3]
-
-    pre_exp = np.exp(phi_1 + phi_2*(1/temp_ref - 1/temp))
-    nucl_sec = pre_exp * sup_sat * absup**(s_1 - 1) * \
-        kv_cry**s_1 * max(0, mom_3)**s_2
-
-    return nucl_sec
-
-
-class RxnKinetics:
-
-    def __init__(self, stoich_matrix, k_params, ea_params,
-                 keq_params=None, params_f=None,
-                 delta_hrxn=None, tref_hrxn=None,
-                 temp_ref=298.15, reparam_center=True,
-                 kinetic_model=None, df_dstates=None, df_dtheta=None):
-        """ Create a reactor object
-
-        Parameters
-        ----------
-        stoiciometric_matrix : numpy array
-            stoichiometric matrix for the set of reactions. It must have
-            n_rxn rows and n_comp columns, so the element (i, j) represents
-            the coefficient of species j in reaction i
-        kin_model : callable (optional)
-            kinetic model to be used to compute reaction rates. It must have
-            the signature:
-
-                >>> kin_model(conc, params, *args)
-
-            where `conc` is the concentrations of the participating species,
-            `params` are the kinetic parameters (as a list or tuple)
-        params_k : dict of tuples
-            parameters for the temperature-dependent term in the kinetic
-            model. It must be a dictionary with the following structure:
-                {'k_vals': (phi_1, phi_2, ...), 'E_vals': (Ea_1, Ea_2, ...)}
-            The keys must be as shown
-        rxn_orders : list
-            parameters for the concentration-dependent term in the kinetic
-            model. If not given, the reaction orders are set to the stoichio-
-            metric coefficients
-
-
-        """
-
-        self.temp_ref = temp_ref
-
-        self.args_kin = ()
-
-        # ---------- Kinetic model
-        self.elem_flag = False
-        if kinetic_model is None:
-            self.kinetic_model = self.elem_f_model
-            self.df_dstates = self.elem_df_dstates
-            self.df_dthetaf = self.elem_df_dtheta
-
-            self.elem_flag = True
-        else:
-            self.kinetic_model = kinetic_model
-            self.df_dstates = df_dstates
-            self.df_dthetaf = df_dtheta
-
-        # ---------- Parameters
-        self.reparam_center = reparam_center
-
-        self.k_params = np.atleast_1d(k_params)
-        self.ea_params = np.atleast_1d(ea_params)
-
-
-        # Note: self.rxn_orders also includes the 'orders' for products
-        # self.num_paramsk = len(self.k_params)
-        self.num_paramsk = len(self.k_params) + len(self.ea_params)
-
-        if params_f is None:
-            # self.params_concat = params_k.T.flatten()
-            self.rxn_orders = None
-
-        elif self.elem_flag:
-            params_f = np.asarray(params_f)
-            if params_f.ndim == 1:
-                params_f = params_f[np.newaxis, ...]
-
-            self.rxn_orders = params_f
-
-        self.params_f = params_f
-        self.order_map = stoich_matrix < 0
-
-        # Reparametrizations
-        self.phi_1 = None
-        self.phi_2 = None
-
-        if keq_params is None:
-            self.keq_params = keq_params
-        else:
-            self.keq_params = np.atleast_1d(keq_params)
-
-        # Heat of reaction
-        if delta_hrxn is None:
-            self.delta_hrxn = delta_hrxn
-            self.tref_hrxn = tref_hrxn
-        else:
-            self.delta_hrxn = np.atleast_1d(delta_hrxn)
-            if tref_hrxn is None:
-                self.tref_hrxn = temp_ref
-            else:
-                self.tref_hrxn = tref_hrxn
-
-        self.set_stoichiometry(stoich_matrix)
-
-        # Outputs
-        self.rxn_rates = None
-        self.time_profile = None
-        self.conc_profile = None
-        self.sensitivities = None
-
-    def set_stoichiometry(self, stoich_matrix):
-
-        stoich_matrix = np.atleast_2d(stoich_matrix)
-        self.num_rxns, self.num_species = stoich_matrix.shape
-
-        # Transform parameters
-        kvals = np.atleast_1d(self.k_params)
-        evals = np.atleast_1d(self.ea_params)
-
-        ea_term = evals/gas_ct/self.temp_ref * self.reparam_center
-        self.phi_1 = np.log(kvals) - ea_term
-        self.phi_2 = np.log(evals/gas_ct)
-
-        # Normalize stoichiometric coefficients
-        first_negative = (stoich_matrix < 0).argmax(axis=1)
-        ref_stoich = np.zeros(self.num_rxns)
-
-        for ind in range(self.num_rxns):
-            ref_stoich[ind] = stoich_matrix[ind, first_negative[ind]]
-
-        self.normalized_stoich = stoich_matrix.T / abs(ref_stoich)
-        self.stoich_matrix = stoich_matrix
-
-        # Names
-        num_kpar = len(kvals)
-        name_k = ['\\phi_{1, %i}' % ind for ind in range(1, num_kpar + 1)]
-        name_e = ['\\phi_{2, %i}' % ind for ind in range(1, num_kpar + 1)]
-
-        if self.params_f is None:
-            name_orders = []
-        else:
-            num_orders = (stoich_matrix < 0).sum()
-            name_orders = [r'\alpha_{}'.format(ind)
-                           for ind in range(1, num_orders + 1) ]
-
-        self.name_params = name_k + name_e + name_orders
-        self.num_params = len(self.name_params)
-
-    def concat_params(self):
-
-        params_k_conc = np.concatenate((self.phi_1, self.phi_2))
-        if self.elem_flag:
-            if self.params_f is None:  # rxn orders are fixed
-                params_concat = params_k_conc
-            else:
-                orders = self.params_f[self.order_map]
-                params_concat = np.concatenate((params_k_conc, orders))
-
-        else:
-            params_concat = np.concatenate((params_k_conc, self.params_f))
-
-        return params_concat
-
-    def assign_params(self, params):  # From 1D params to matrix-shaped params
-
-        self.phi_1 = params[:self.num_rxns]
-        self.phi_2 = params[self.num_rxns:self.num_rxns*2]
-
-        if self.elem_flag:
-            # Reorganize rxn orders into a stoich_matrix-like structure
-            if self.params_f is not None:
-                self.rxn_orders = np.zeros_like(self.stoich_matrix,
-                                                dtype=np.float64)
-
-                self.rxn_orders[self.order_map] = params[self.num_paramsk:]
-
-    def temp_term(self, temp):
-
-        temp = np.asarray(temp)
-        inv_temp = (1/self.temp_ref - 1/temp)
-
-        if temp.ndim == 0:
-            k_temp = np.exp(self.phi_1 + np.exp(self.phi_2) * inv_temp)
-        else:
-            k_temp = np.exp(self.phi_1 +
-                            np.outer(inv_temp, np.exp(self.phi_2)))
-
-        return k_temp
-
-    def equil_term(self, temp, deltah_temp):
-        temp = np.asarray(temp)
-        inv_temp = (1/temp - 1/self.tref_hrxn)
-
-        if temp.ndim == 0:
-            k_eq = self.keq_params * np.exp(-deltah_temp/gas_ct * inv_temp)
-        else:
-            k_eq = self.keq_params * np.exp(
-                -np.outer(inv_temp, deltah_temp/gas_ct))
-
-        return k_eq
-
-    def dk_dkparams(self, temp):
-
-        temp_term = self.temp_term(temp)
-
-        drate_dphi1 = np.diag(temp_term)
-        drate_dphi2 = np.diag((1/self.temp_ref - 1/temp) * temp_term)
-        drate_dphi2 *= np.exp(self.phi_2)
-
-        drate_dk = np.hstack((drate_dphi1, drate_dphi2))
-
-        return np.atleast_2d(drate_dk)
-
-    def elem_f_model(self, conc):
-        """ Compute elementary reaction rates for each participating reaction
-
-        Parameters
-        ----------
-        conc : array-like
-            molar concentrations for each participating species (size n_comp)
-
-        Returns
-        -------
-        rxn_rates : array
-            rate for each reaction taking place in the system (size n_rxns)
-        rates_species : array
-            rate for each species in each reaction (size n_rxns x n_comp)
-        total_rates : array
-            net reaction rate for each component among all the reactions it
-            participates in (size n_comp)
-        """
-
-        # Identify reactants by the sign of stoichiometic coeff
-        is_reactant = self.stoich_matrix < 0
-        conc = np.asarray(conc)
-        n_conc = len(conc)
-
-        if self.rxn_orders is None:
-            orders = abs(is_reactant * self.stoich_matrix)
-            self.rxn_orders = orders
-        else:
-            orders = self.rxn_orders
-
-        # Compute elementary reaction rate
-        conc = np.abs(conc)
-        if conc.ndim == 1:
-            f_term = np.zeros(self.num_rxns)
-            for ind in range(self.num_rxns):
-                f_term[ind] = np.prod(conc**(orders[ind]))
-        else:  # vectorized
-            f_term = np.zeros((n_conc, self.num_rxns))
-            for ind in range(self.num_rxns):
-                f_term[:, ind] = np.prod(conc**(orders[ind]), axis=1)
-
-        return f_term
-
-    def equilibrium_model(self, conc, temp, deltah_rxn):
-        is_product = self.stoich_matrix > 0
-        orders = abs(is_product * self.stoich_matrix)
-        conc = np.asarray(conc)
-        n_conc = len(conc)
-
-        keq_temp = self.equil_term(temp, deltah_rxn)
-
-        keq_temp[keq_temp == 0] = 1e20
-
-        # Forward term
-        f_term = self.elem_f_model(conc)
-
-        # Backward term
-        if conc.ndim == 1:
-            r_term = np.zeros(self.num_rxns)
-            for ind in range(self.num_rxns):
-                r_term[ind] = np.prod(conc**(orders[ind])) / keq_temp[ind]
-        else:
-            r_term = np.zeros((n_conc, self.num_rxns))
-            for ind in range(self.num_rxns):
-                r_term[:, ind] = np.prod(conc**(orders[ind]), axis=1) / keq_temp[ind]
-
-        overall_rate = f_term - r_term
-
-        return overall_rate
-
-    def elem_df_dstates(self, conc):
-
-        f_term = self.elem_f_model(conc)
-
-        df_dconc = f_term[..., np.newaxis] * self.rxn_orders / (conc + eps)
-
-        return df_dconc
-
-    def elem_df_dtheta(self, conc):
-
-        f_term = self.elem_f_model(conc)
-
-        conc_correc = np.maximum(np.ones_like(conc) * 1e-20, conc)
-
-        num_orders = self.order_map.sum()
-        drate_dorder = np.zeros((self.num_rxns, num_orders))
-
-        for ind, row in enumerate(self.order_map):
-            conc_m = conc_correc[row]  # see Section 3.2.2
-            drate_dorder[ind] = np.log(conc_m) * f_term[ind]
-
-        drate_dorder = drate_dorder
-
-        return drate_dorder
-
-    def derivatives(self, conc, temp, dstates=True):
-        temp_terms = self.temp_term(temp)
-        f_terms = self.kinetic_model(conc, *self.args_kin)
-
-        if dstates:  # --------------- wrt states
-            df_dstates = self.df_dstates(conc, *self.args_kin)
-            dr_dstates = (temp_terms * df_dstates.T).T
-            jac_states = np.dot(self.normalized_stoich, dr_dstates)
-            return jac_states
-        else:  # --------------- wrt parameters
-            dk_dphi = self.dk_dkparams(temp).T
-            dr_dthetak = (dk_dphi * f_terms).T
-
-            if self.params_f is None:
-                dr_dparams = dr_dthetak
-            else:
-                dr_dthetaf = self.df_dthetaf(
-                        conc, *self.args_kin) * temp_terms
-
-                dr_dparams = np.hstack((dr_dthetak, dr_dthetaf))
-
-            jac_params = np.dot(self.normalized_stoich, dr_dparams)
-
-            if jac_params.ndim == 1:
-                jac_params = jac_params[..., np.newaxis]
-
-            return jac_params
-
-    def get_rxn_rates(self, conc, temp=298.15, overall_rates=True, jac=False,
-                      delta_hrxn=None):
-
-        if jac:
-            jac_states = self.derivatives(conc, temp)
-            return jac_states
-
-        else:
-            temp_terms = self.temp_term(temp)
-
-            if self.keq_params is None:
-                f_terms = self.kinetic_model(conc, *self.args_kin)
-            else:
-                f_terms = self.equilibrium_model(conc, temp, delta_hrxn)
-
-            rxn_rates = temp_terms * f_terms
-            if overall_rates:  # per species
-                total_rates = np.dot(rxn_rates, self.normalized_stoich.T)
-                return total_rates
-            else:  # per rxn
-                return rxn_rates
-
-
-class CrystKinetics:
-    """ Specify a kinetics crystallization kinetics object
-
-        Parameters
-        ----------
-        coeff_solub : array-like
-            coefficients for a temperature-dependent solubility (S) polynomial
-            of the form S = A + B*T + C*T^2...
-        b_params : array-like (3 elements)
-            primary nucleation coefficients, with the result given in
-            number of particles per second
-        s_params : array-like (4 elements) (optional)
-            secondary nucleation coefficients, with the result given in
-            number of particles per second
-        g_params : array-like (dimension 3) (optional)
-            nucleation parameters, with the result given in um/s
-        d_params : array_like (dimension 3) (optional)
-            dissolution parameters, with the result given in um/s
-        rel_super : bool (optional, default True)
-            if True, relative supersaturation is used for computing the kinetic
-            mechanism
-        alpha_fn : callable (optional)
-            function that receives the vector of liquid phase compositions
-            and calculates the growth inhibition term, returning a float
-            between 0 and 1
-
-        Returns
-        -------
-
-    """
-
-    def __init__(self, coeff_solub,
-                 b_params=None, s_params=None, g_params=None, d_params=None,
-                 rel_super=True, alpha_fn=None, temp_ref=298.15,
-                 secondary_fn=None):
-
-        self.temp_ref = temp_ref
-        self.rel_super = rel_super
-
-        self.custom_sec = False
-
-        if secondary_fn is None:
-            self.secondary_fn = secondary_nucleation
-        else:
-            self.secondary_fn = secondary_fn
-            self.custom_sec = True
-
-        # ---------- Parameters
-        self.names_mechanisms = ('nucl_prim', 'nucl_sec', 'growth',
-                                 'dissolution')
-<<<<<<< HEAD
-
-=======
->>>>>>> b5055ece
-        params_all = [b_params, s_params, g_params, d_params]
-
-        params_list = [item for item in params_all if item is not None]
-        self.params_keys = [name for param, name
-                            in zip(params_all, self.names_mechanisms)
-                            if param is not None]
-
-        self.num_par_tuple = [len(item) for item in params_list]
-
-        self.set_params(params_list)  # create self.params
-
-        self.coeff_solub = np.asarray(coeff_solub)
-
-        self.name_params = ('k_{bp}', 'E_{bp}', 'b',
-                            'k_{bs}', 'E_{bs}', 's_1', 's_2',
-                            'k_{g}', 'E_{g}', 'g',
-                            'k_{d}', 'E_{d}', 'd')
-
-        self.num_params = len(self.name_params)
-
-        # ---------- Growth decreasing fn
-        if alpha_fn is None:
-            self.alpha_fn = lambda conc: 1
-        else:
-            self.alpha_fn = alpha_fn
-
-
-    def set_params(self, params_in):
-        if all(isinstance(item, tuple) for item in params_in):
-            params_dict = dict(zip(self.params_keys, params_in))
-            params_complete = self.parse_params(params_dict)
-        else:
-            split_idx = np.array([3, 4, 3, 3]).cumsum()[:-1]
-            params_in = np.split(params_in, split_idx)
-
-            params_complete = dict(zip(self.names_mechanisms, params_in))
-
-        self.params = params_complete
-
-    def parse_params(self, param_dict, reparam=True):
-        self.params_sec = param_dict.get('nucl_sec')
-        if reparam:
-            zero_log = np.log(eps)
-
-            nucl_prim = [zero_log, 0, 0]
-            nucl_sec = [zero_log, 0, 0, 0]
-            growth = [zero_log, 0, 0]
-            dissol = [zero_log, 0, 0]
-
-            params_parsed = {'nucl_prim': nucl_prim, 'nucl_sec': nucl_sec,
-                             'growth': growth, 'dissolution': dissol}
-
-            for name in self.names_mechanisms:
-                if name in self.params_keys:
-                    vals = param_dict[name]
-
-                    tref = self.temp_ref
-                    phi_1 = np.log(vals[0] + eps) - vals[1]/gas_ct/tref
-                    phi_2 = vals[1]/gas_ct
-
-                    params_parsed[name] = list(vals)
-
-                    params_parsed[name][0] = phi_1
-                    params_parsed[name][1] = phi_2
-        else:
-            nucl_prim = [0, 0, 0]
-            nucl_sec = [0, 0, 0, 0]
-            growth = [0, 0, 0]
-            dissol = [0, 0, 0]
-
-            params_parsed = {'nucl_prim': nucl_prim, 'nucl_sec': nucl_sec,
-                             'growth': growth, 'dissolution': dissol}
-
-            for name in self.names_mechanisms:
-                if name in self.params_keys:
-                    vals = param_dict[name]
-                    tref = self.temp_ref
-                    phi_1 = vals[0]
-                    phi_2 = vals[1]
-
-                    params_parsed[name] = list(vals)
-
-                    params_parsed[name][0] = phi_1
-                    params_parsed[name][1] = phi_2
-
-        return params_parsed
-
-    def concat_params(self):
-        params = [np.array(vals) for vals in self.params.values()]
-        params_conc = np.concatenate(params)
-        return params_conc
-
-    def get_solubility(self, temp):
-        int_coeff = np.arange(len(self.coeff_solub))
-
-        temp = np.asarray(temp)
-        if temp.ndim == 0:
-            c_satur = (temp**int_coeff * self.coeff_solub).sum()
-        else:
-            temp = temp[..., np.newaxis]
-            c_satur = (temp**int_coeff * self.coeff_solub).sum(axis=1)
-
-        return c_satur
-
-    def get_kinetics(self, conc_target, temp, kv_cry,
-                     moments=None, nucl_sec_out=False):
-
-        # Supersaturation
-        conc_sat = self.get_solubility(temp)
-        sup_sat = (conc_target - conc_sat)
-
-        if self.rel_super:
-            sup_sat = sup_sat / conc_sat
-
-        par_p, par_s, par_g, par_d = self.params.values()
-
-        if self.custom_sec:
-            args_sec = ()
-            par_sec = self.params_sec
-        else:
-            args_sec = (kv_cry, )
-            par_sec = par_s
-
-        if isinstance(sup_sat, float):
-
-            if sup_sat >= 0:
-                nucl_prim = cryst_mechanism(sup_sat, temp, self.temp_ref,
-                                            par_p)
-
-                growth = cryst_mechanism(sup_sat, temp, self.temp_ref, par_g)
-
-                nucl_sec = self.secondary_fn(sup_sat, moments, temp,
-                                             self.temp_ref, par_sec,
-                                             *args_sec)
-                dissol = 0
-            else:
-                growth = 0
-                nucl_prim = 0
-                nucl_sec = 0
-
-                dissol = cryst_mechanism(sup_sat, temp, self.temp_ref, par_d)
-
-            # Returns
-            self.prim_nucl = nucl_prim
-            self.sec_nucl = nucl_sec
-            self.growth = growth  # um/s
-            self.dissol = dissol  # um/s
-
-        else:
-            # Divide positive and negative supersaturation periods
-            positive_map = sup_sat > 0
-
-            sup_positive = sup_sat[positive_map]
-            sup_negative = sup_sat[~positive_map]
-
-            temp_positive = temp[positive_map]
-            temp_negative = temp[~positive_map]
-
-            # Primary nucleation
-            nucl_prim = np.zeros_like(sup_sat)
-            nucl_prim[positive_map] = cryst_mechanism(
-                sup_positive, temp_positive, self.temp_ref, par_p)
-
-            # Growth
-            growth = np.zeros_like(sup_sat)
-            growth[positive_map] = cryst_mechanism(
-                sup_positive, temp_positive, self.temp_ref, par_g)
-
-            # Secondary nucleation
-            nucl_sec = np.zeros_like(sup_sat)
-            moms_positive = moments[positive_map]
-            nucl_sec[positive_map] = self.secondary_fn(
-                sup_positive, moms_positive, temp_positive, self.temp_ref,
-                par_sec, *args_sec)
-
-            # Dissolution
-            dissol = np.zeros_like(sup_sat)
-            dissol[~positive_map] = cryst_mechanism(
-                sup_negative, temp_negative, self.temp_ref, par_d)
-
-        if nucl_sec_out:
-            return nucl_prim, nucl_sec, growth, dissol
-        else:
-            nucl = nucl_prim + nucl_sec
-            return nucl, growth, dissol
-
-    def deriv_cryst(self, conc, temp):
-        conc_sat = self.get_solubility(temp)
-        ssat = max(eps, (conc - conc_sat) / conc_sat)
-
-        def dmech_dparam(mech):
-            dmech = np.array([mech,
-                              mech * (1 / self.temp_ref - 1 / temp),
-                              mech * np.log(ssat)])
-
-            return dmech
-
-        dbp_dpar = dmech_dparam(self.prim_nucl)
-        dbs_dpar = dmech_dparam(self.sec_nucl)
-        dgr_dpar = dmech_dparam(self.growth)
-        ddiss_dpar = dmech_dparam(self.dissol)
-
-        return dbp_dpar, dbs_dpar, dgr_dpar, ddiss_dpar, conc_sat
+#!/usr/bin/env python3
+# -*- coding: utf-8 -*-
+"""
+Created on Mon Oct 21 11:56:33 2019
+
+@author: casas100
+"""
+
+
+import numpy as np
+# from autograd import numpy as np
+
+gas_ct = 8.314  # J/mol/K
+eps = np.finfo(float).eps
+
+
+def cryst_mechanism(sup_sat, temp, temp_ref, params):
+    phi_1, phi_2, exp = params
+    absup = max(eps, sup_sat)
+    pre_exp = np.exp(phi_1 + phi_2*(1/temp_ref - 1/temp))
+
+    kinetic_term = pre_exp * sup_sat * absup**(exp - 1)
+
+    return kinetic_term
+
+
+def secondary_nucleation(sup_sat, moms, temp, temp_ref, params, kv_cry):
+    phi_1, phi_2, s_1, s_2 = params
+    absup = max(eps, sup_sat)
+    mom_3 = moms[3]
+
+    pre_exp = np.exp(phi_1 + phi_2*(1/temp_ref - 1/temp))
+    nucl_sec = pre_exp * sup_sat * absup**(s_1 - 1) * \
+        kv_cry**s_1 * max(0, mom_3)**s_2
+
+    return nucl_sec
+
+
+class RxnKinetics:
+
+    def __init__(self, stoich_matrix, k_params, ea_params,
+                 keq_params=None, params_f=None,
+                 delta_hrxn=None, tref_hrxn=None,
+                 temp_ref=298.15, reparam_center=True,
+                 kinetic_model=None, df_dstates=None, df_dtheta=None):
+        """ Create a reactor object
+
+        Parameters
+        ----------
+        stoiciometric_matrix : numpy array
+            stoichiometric matrix for the set of reactions. It must have
+            n_rxn rows and n_comp columns, so the element (i, j) represents
+            the coefficient of species j in reaction i
+        kin_model : callable (optional)
+            kinetic model to be used to compute reaction rates. It must have
+            the signature:
+
+                >>> kin_model(conc, params, *args)
+
+            where `conc` is the concentrations of the participating species,
+            `params` are the kinetic parameters (as a list or tuple)
+        params_k : dict of tuples
+            parameters for the temperature-dependent term in the kinetic
+            model. It must be a dictionary with the following structure:
+                {'k_vals': (phi_1, phi_2, ...), 'E_vals': (Ea_1, Ea_2, ...)}
+            The keys must be as shown
+        rxn_orders : list
+            parameters for the concentration-dependent term in the kinetic
+            model. If not given, the reaction orders are set to the stoichio-
+            metric coefficients
+
+
+        """
+
+        self.temp_ref = temp_ref
+
+        self.args_kin = ()
+
+        # ---------- Kinetic model
+        self.elem_flag = False
+        if kinetic_model is None:
+            self.kinetic_model = self.elem_f_model
+            self.df_dstates = self.elem_df_dstates
+            self.df_dthetaf = self.elem_df_dtheta
+
+            self.elem_flag = True
+        else:
+            self.kinetic_model = kinetic_model
+            self.df_dstates = df_dstates
+            self.df_dthetaf = df_dtheta
+
+        # ---------- Parameters
+        self.reparam_center = reparam_center
+
+        self.k_params = np.atleast_1d(k_params)
+        self.ea_params = np.atleast_1d(ea_params)
+
+
+        # Note: self.rxn_orders also includes the 'orders' for products
+        # self.num_paramsk = len(self.k_params)
+        self.num_paramsk = len(self.k_params) + len(self.ea_params)
+
+        if params_f is None:
+            # self.params_concat = params_k.T.flatten()
+            self.rxn_orders = None
+
+        elif self.elem_flag:
+            params_f = np.asarray(params_f)
+            if params_f.ndim == 1:
+                params_f = params_f[np.newaxis, ...]
+
+            self.rxn_orders = params_f
+
+        self.params_f = params_f
+        self.order_map = stoich_matrix < 0
+
+        # Reparametrizations
+        self.phi_1 = None
+        self.phi_2 = None
+
+        if keq_params is None:
+            self.keq_params = keq_params
+        else:
+            self.keq_params = np.atleast_1d(keq_params)
+
+        # Heat of reaction
+        if delta_hrxn is None:
+            self.delta_hrxn = delta_hrxn
+            self.tref_hrxn = tref_hrxn
+        else:
+            self.delta_hrxn = np.atleast_1d(delta_hrxn)
+            if tref_hrxn is None:
+                self.tref_hrxn = temp_ref
+            else:
+                self.tref_hrxn = tref_hrxn
+
+        self.set_stoichiometry(stoich_matrix)
+
+        # Outputs
+        self.rxn_rates = None
+        self.time_profile = None
+        self.conc_profile = None
+        self.sensitivities = None
+
+    def set_stoichiometry(self, stoich_matrix):
+
+        stoich_matrix = np.atleast_2d(stoich_matrix)
+        self.num_rxns, self.num_species = stoich_matrix.shape
+
+        # Transform parameters
+        kvals = np.atleast_1d(self.k_params)
+        evals = np.atleast_1d(self.ea_params)
+
+        ea_term = evals/gas_ct/self.temp_ref * self.reparam_center
+        self.phi_1 = np.log(kvals) - ea_term
+        self.phi_2 = np.log(evals/gas_ct)
+
+        # Normalize stoichiometric coefficients
+        first_negative = (stoich_matrix < 0).argmax(axis=1)
+        ref_stoich = np.zeros(self.num_rxns)
+
+        for ind in range(self.num_rxns):
+            ref_stoich[ind] = stoich_matrix[ind, first_negative[ind]]
+
+        self.normalized_stoich = stoich_matrix.T / abs(ref_stoich)
+        self.stoich_matrix = stoich_matrix
+
+        # Names
+        num_kpar = len(kvals)
+        name_k = ['\\phi_{1, %i}' % ind for ind in range(1, num_kpar + 1)]
+        name_e = ['\\phi_{2, %i}' % ind for ind in range(1, num_kpar + 1)]
+
+        if self.params_f is None:
+            name_orders = []
+        else:
+            num_orders = (stoich_matrix < 0).sum()
+            name_orders = [r'\alpha_{}'.format(ind)
+                           for ind in range(1, num_orders + 1) ]
+
+        self.name_params = name_k + name_e + name_orders
+        self.num_params = len(self.name_params)
+
+    def concat_params(self):
+
+        params_k_conc = np.concatenate((self.phi_1, self.phi_2))
+        if self.elem_flag:
+            if self.params_f is None:  # rxn orders are fixed
+                params_concat = params_k_conc
+            else:
+                orders = self.params_f[self.order_map]
+                params_concat = np.concatenate((params_k_conc, orders))
+
+        else:
+            params_concat = np.concatenate((params_k_conc, self.params_f))
+
+        return params_concat
+
+    def assign_params(self, params):  # From 1D params to matrix-shaped params
+
+        self.phi_1 = params[:self.num_rxns]
+        self.phi_2 = params[self.num_rxns:self.num_rxns*2]
+
+        if self.elem_flag:
+            # Reorganize rxn orders into a stoich_matrix-like structure
+            if self.params_f is not None:
+                self.rxn_orders = np.zeros_like(self.stoich_matrix,
+                                                dtype=np.float64)
+
+                self.rxn_orders[self.order_map] = params[self.num_paramsk:]
+
+    def temp_term(self, temp):
+
+        temp = np.asarray(temp)
+        inv_temp = (1/self.temp_ref - 1/temp)
+
+        if temp.ndim == 0:
+            k_temp = np.exp(self.phi_1 + np.exp(self.phi_2) * inv_temp)
+        else:
+            k_temp = np.exp(self.phi_1 +
+                            np.outer(inv_temp, np.exp(self.phi_2)))
+
+        return k_temp
+
+    def equil_term(self, temp, deltah_temp):
+        temp = np.asarray(temp)
+        inv_temp = (1/temp - 1/self.tref_hrxn)
+
+        if temp.ndim == 0:
+            k_eq = self.keq_params * np.exp(-deltah_temp/gas_ct * inv_temp)
+        else:
+            k_eq = self.keq_params * np.exp(
+                -np.outer(inv_temp, deltah_temp/gas_ct))
+
+        return k_eq
+
+    def dk_dkparams(self, temp):
+
+        temp_term = self.temp_term(temp)
+
+        drate_dphi1 = np.diag(temp_term)
+        drate_dphi2 = np.diag((1/self.temp_ref - 1/temp) * temp_term)
+        drate_dphi2 *= np.exp(self.phi_2)
+
+        drate_dk = np.hstack((drate_dphi1, drate_dphi2))
+
+        return np.atleast_2d(drate_dk)
+
+    def elem_f_model(self, conc):
+        """ Compute elementary reaction rates for each participating reaction
+
+        Parameters
+        ----------
+        conc : array-like
+            molar concentrations for each participating species (size n_comp)
+
+        Returns
+        -------
+        rxn_rates : array
+            rate for each reaction taking place in the system (size n_rxns)
+        rates_species : array
+            rate for each species in each reaction (size n_rxns x n_comp)
+        total_rates : array
+            net reaction rate for each component among all the reactions it
+            participates in (size n_comp)
+        """
+
+        # Identify reactants by the sign of stoichiometic coeff
+        is_reactant = self.stoich_matrix < 0
+        conc = np.asarray(conc)
+        n_conc = len(conc)
+
+        if self.rxn_orders is None:
+            orders = abs(is_reactant * self.stoich_matrix)
+            self.rxn_orders = orders
+        else:
+            orders = self.rxn_orders
+
+        # Compute elementary reaction rate
+        conc = np.abs(conc)
+        if conc.ndim == 1:
+            f_term = np.zeros(self.num_rxns)
+            for ind in range(self.num_rxns):
+                f_term[ind] = np.prod(conc**(orders[ind]))
+        else:  # vectorized
+            f_term = np.zeros((n_conc, self.num_rxns))
+            for ind in range(self.num_rxns):
+                f_term[:, ind] = np.prod(conc**(orders[ind]), axis=1)
+
+        return f_term
+
+    def equilibrium_model(self, conc, temp, deltah_rxn):
+        is_product = self.stoich_matrix > 0
+        orders = abs(is_product * self.stoich_matrix)
+        conc = np.asarray(conc)
+        n_conc = len(conc)
+
+        keq_temp = self.equil_term(temp, deltah_rxn)
+
+        keq_temp[keq_temp == 0] = 1e20
+
+        # Forward term
+        f_term = self.elem_f_model(conc)
+
+        # Backward term
+        if conc.ndim == 1:
+            r_term = np.zeros(self.num_rxns)
+            for ind in range(self.num_rxns):
+                r_term[ind] = np.prod(conc**(orders[ind])) / keq_temp[ind]
+        else:
+            r_term = np.zeros((n_conc, self.num_rxns))
+            for ind in range(self.num_rxns):
+                r_term[:, ind] = np.prod(conc**(orders[ind]), axis=1) / keq_temp[ind]
+
+        overall_rate = f_term - r_term
+
+        return overall_rate
+
+    def elem_df_dstates(self, conc):
+
+        f_term = self.elem_f_model(conc)
+
+        df_dconc = f_term[..., np.newaxis] * self.rxn_orders / (conc + eps)
+
+        return df_dconc
+
+    def elem_df_dtheta(self, conc):
+
+        f_term = self.elem_f_model(conc)
+
+        conc_correc = np.maximum(np.ones_like(conc) * 1e-20, conc)
+
+        num_orders = self.order_map.sum()
+        drate_dorder = np.zeros((self.num_rxns, num_orders))
+
+        for ind, row in enumerate(self.order_map):
+            conc_m = conc_correc[row]  # see Section 3.2.2
+            drate_dorder[ind] = np.log(conc_m) * f_term[ind]
+
+        drate_dorder = drate_dorder
+
+        return drate_dorder
+
+    def derivatives(self, conc, temp, dstates=True):
+        temp_terms = self.temp_term(temp)
+        f_terms = self.kinetic_model(conc, *self.args_kin)
+
+        if dstates:  # --------------- wrt states
+            df_dstates = self.df_dstates(conc, *self.args_kin)
+            dr_dstates = (temp_terms * df_dstates.T).T
+            jac_states = np.dot(self.normalized_stoich, dr_dstates)
+            return jac_states
+        else:  # --------------- wrt parameters
+            dk_dphi = self.dk_dkparams(temp).T
+            dr_dthetak = (dk_dphi * f_terms).T
+
+            if self.params_f is None:
+                dr_dparams = dr_dthetak
+            else:
+                dr_dthetaf = self.df_dthetaf(
+                        conc, *self.args_kin) * temp_terms
+
+                dr_dparams = np.hstack((dr_dthetak, dr_dthetaf))
+
+            jac_params = np.dot(self.normalized_stoich, dr_dparams)
+
+            if jac_params.ndim == 1:
+                jac_params = jac_params[..., np.newaxis]
+
+            return jac_params
+
+    def get_rxn_rates(self, conc, temp=298.15, overall_rates=True, jac=False,
+                      delta_hrxn=None):
+
+        if jac:
+            jac_states = self.derivatives(conc, temp)
+            return jac_states
+
+        else:
+            temp_terms = self.temp_term(temp)
+
+            if self.keq_params is None:
+                f_terms = self.kinetic_model(conc, *self.args_kin)
+            else:
+                f_terms = self.equilibrium_model(conc, temp, delta_hrxn)
+
+            rxn_rates = temp_terms * f_terms
+            if overall_rates:  # per species
+                total_rates = np.dot(rxn_rates, self.normalized_stoich.T)
+                return total_rates
+            else:  # per rxn
+                return rxn_rates
+
+
+class CrystKinetics:
+    """ Specify a kinetics crystallization kinetics object
+
+        Parameters
+        ----------
+        coeff_solub : array-like
+            coefficients for a temperature-dependent solubility (S) polynomial
+            of the form S = A + B*T + C*T^2...
+        b_params : array-like (3 elements)
+            primary nucleation coefficients, with the result given in
+            number of particles per second
+        s_params : array-like (4 elements) (optional)
+            secondary nucleation coefficients, with the result given in
+            number of particles per second
+        g_params : array-like (dimension 3) (optional)
+            nucleation parameters, with the result given in um/s
+        d_params : array_like (dimension 3) (optional)
+            dissolution parameters, with the result given in um/s
+        rel_super : bool (optional, default True)
+            if True, relative supersaturation is used for computing the kinetic
+            mechanism
+        alpha_fn : callable (optional)
+            function that receives the vector of liquid phase compositions
+            and calculates the growth inhibition term, returning a float
+            between 0 and 1
+
+        Returns
+        -------
+
+    """
+
+    def __init__(self, coeff_solub,
+                 b_params=None, s_params=None, g_params=None, d_params=None,
+                 rel_super=True, alpha_fn=None, temp_ref=298.15,
+                 secondary_fn=None):
+
+        self.temp_ref = temp_ref
+        self.rel_super = rel_super
+
+        self.custom_sec = False
+
+        if secondary_fn is None:
+            self.secondary_fn = secondary_nucleation
+        else:
+            self.secondary_fn = secondary_fn
+            self.custom_sec = True
+
+        # ---------- Parameters
+        self.names_mechanisms = ('nucl_prim', 'nucl_sec', 'growth',
+                                 'dissolution')
+
+        params_all = [b_params, s_params, g_params, d_params]
+
+        params_list = [item for item in params_all if item is not None]
+        self.params_keys = [name for param, name
+                            in zip(params_all, self.names_mechanisms)
+                            if param is not None]
+
+        self.num_par_tuple = [len(item) for item in params_list]
+
+        self.set_params(params_list)  # create self.params
+
+        self.coeff_solub = np.asarray(coeff_solub)
+
+        self.name_params = ('k_{bp}', 'E_{bp}', 'b',
+                            'k_{bs}', 'E_{bs}', 's_1', 's_2',
+                            'k_{g}', 'E_{g}', 'g',
+                            'k_{d}', 'E_{d}', 'd')
+
+        self.num_params = len(self.name_params)
+
+        # ---------- Growth decreasing fn
+        if alpha_fn is None:
+            self.alpha_fn = lambda conc: 1
+        else:
+            self.alpha_fn = alpha_fn
+
+
+    def set_params(self, params_in):
+        if all(isinstance(item, tuple) for item in params_in):
+            params_dict = dict(zip(self.params_keys, params_in))
+            params_complete = self.parse_params(params_dict)
+        else:
+            split_idx = np.array([3, 4, 3, 3]).cumsum()[:-1]
+            params_in = np.split(params_in, split_idx)
+
+            params_complete = dict(zip(self.names_mechanisms, params_in))
+
+        self.params = params_complete
+
+    def parse_params(self, param_dict, reparam=True):
+        self.params_sec = param_dict.get('nucl_sec')
+        if reparam:
+            zero_log = np.log(eps)
+
+            nucl_prim = [zero_log, 0, 0]
+            nucl_sec = [zero_log, 0, 0, 0]
+            growth = [zero_log, 0, 0]
+            dissol = [zero_log, 0, 0]
+
+            params_parsed = {'nucl_prim': nucl_prim, 'nucl_sec': nucl_sec,
+                             'growth': growth, 'dissolution': dissol}
+
+            for name in self.names_mechanisms:
+                if name in self.params_keys:
+                    vals = param_dict[name]
+
+                    tref = self.temp_ref
+                    phi_1 = np.log(vals[0] + eps) - vals[1]/gas_ct/tref
+                    phi_2 = vals[1]/gas_ct
+
+                    params_parsed[name] = list(vals)
+
+                    params_parsed[name][0] = phi_1
+                    params_parsed[name][1] = phi_2
+        else:
+            nucl_prim = [0, 0, 0]
+            nucl_sec = [0, 0, 0, 0]
+            growth = [0, 0, 0]
+            dissol = [0, 0, 0]
+
+            params_parsed = {'nucl_prim': nucl_prim, 'nucl_sec': nucl_sec,
+                             'growth': growth, 'dissolution': dissol}
+
+            for name in self.names_mechanisms:
+                if name in self.params_keys:
+                    vals = param_dict[name]
+                    tref = self.temp_ref
+                    phi_1 = vals[0]
+                    phi_2 = vals[1]
+
+                    params_parsed[name] = list(vals)
+
+                    params_parsed[name][0] = phi_1
+                    params_parsed[name][1] = phi_2
+
+        return params_parsed
+
+    def concat_params(self):
+        params = [np.array(vals) for vals in self.params.values()]
+        params_conc = np.concatenate(params)
+        return params_conc
+
+    def get_solubility(self, temp):
+        int_coeff = np.arange(len(self.coeff_solub))
+
+        temp = np.asarray(temp)
+        if temp.ndim == 0:
+            c_satur = (temp**int_coeff * self.coeff_solub).sum()
+        else:
+            temp = temp[..., np.newaxis]
+            c_satur = (temp**int_coeff * self.coeff_solub).sum(axis=1)
+
+        return c_satur
+
+    def get_kinetics(self, conc_target, temp, kv_cry,
+                     moments=None, nucl_sec_out=False):
+
+        # Supersaturation
+        conc_sat = self.get_solubility(temp)
+        sup_sat = (conc_target - conc_sat)
+
+        if self.rel_super:
+            sup_sat = sup_sat / conc_sat
+
+        par_p, par_s, par_g, par_d = self.params.values()
+
+        if self.custom_sec:
+            args_sec = ()
+            par_sec = self.params_sec
+        else:
+            args_sec = (kv_cry, )
+            par_sec = par_s
+
+        if isinstance(sup_sat, float):
+
+            if sup_sat >= 0:
+                nucl_prim = cryst_mechanism(sup_sat, temp, self.temp_ref,
+                                            par_p)
+
+                growth = cryst_mechanism(sup_sat, temp, self.temp_ref, par_g)
+
+                nucl_sec = self.secondary_fn(sup_sat, moments, temp,
+                                             self.temp_ref, par_sec,
+                                             *args_sec)
+                dissol = 0
+            else:
+                growth = 0
+                nucl_prim = 0
+                nucl_sec = 0
+
+                dissol = cryst_mechanism(sup_sat, temp, self.temp_ref, par_d)
+
+            # Returns
+            self.prim_nucl = nucl_prim
+            self.sec_nucl = nucl_sec
+            self.growth = growth  # um/s
+            self.dissol = dissol  # um/s
+
+        else:
+            # Divide positive and negative supersaturation periods
+            positive_map = sup_sat > 0
+
+            sup_positive = sup_sat[positive_map]
+            sup_negative = sup_sat[~positive_map]
+
+            temp_positive = temp[positive_map]
+            temp_negative = temp[~positive_map]
+
+            # Primary nucleation
+            nucl_prim = np.zeros_like(sup_sat)
+            nucl_prim[positive_map] = cryst_mechanism(
+                sup_positive, temp_positive, self.temp_ref, par_p)
+
+            # Growth
+            growth = np.zeros_like(sup_sat)
+            growth[positive_map] = cryst_mechanism(
+                sup_positive, temp_positive, self.temp_ref, par_g)
+
+            # Secondary nucleation
+            nucl_sec = np.zeros_like(sup_sat)
+            moms_positive = moments[positive_map]
+            nucl_sec[positive_map] = self.secondary_fn(
+                sup_positive, moms_positive, temp_positive, self.temp_ref,
+                par_sec, *args_sec)
+
+            # Dissolution
+            dissol = np.zeros_like(sup_sat)
+            dissol[~positive_map] = cryst_mechanism(
+                sup_negative, temp_negative, self.temp_ref, par_d)
+
+        if nucl_sec_out:
+            return nucl_prim, nucl_sec, growth, dissol
+        else:
+            nucl = nucl_prim + nucl_sec
+            return nucl, growth, dissol
+
+    def deriv_cryst(self, conc, temp):
+        conc_sat = self.get_solubility(temp)
+        ssat = max(eps, (conc - conc_sat) / conc_sat)
+
+        def dmech_dparam(mech):
+            dmech = np.array([mech,
+                              mech * (1 / self.temp_ref - 1 / temp),
+                              mech * np.log(ssat)])
+
+            return dmech
+
+        dbp_dpar = dmech_dparam(self.prim_nucl)
+        dbs_dpar = dmech_dparam(self.sec_nucl)
+        dgr_dpar = dmech_dparam(self.growth)
+        ddiss_dpar = dmech_dparam(self.dissol)
+
+        return dbp_dpar, dbs_dpar, dgr_dpar, ddiss_dpar, conc_sat